# Releasing

This repository deploys to 2 stacks (one production and one development) via github actions. These deployments are intended to be services in beta for demonstration in [NASA's VEDA project](https://www.earthdata.nasa.gov/esds/veda).

The production stack will be deployed when main is tagged (aka "released"). The production stack has the domain https://prod-titiler-xarray.delta-backend.com.

The development stack will be deployed upon pushes to the dev and main branches. The development stack will have the domain https://dev-titiler-xarray.delta-backend.com.

## Release Workflow:

### Pre-release steps
1. PRs are made to `dev` branch. PRs should include tests and documentation. pytest should succeed before merging.
2. Once merged, https://dev-titiler-xarray.delta-backend.com will be deployed and should be manually tested.
<<<<<<< HEAD
   a. If appropriate, changes should be added to the CHANGELOG.md file under "Next release" and committed to dev.

### Release steps

3. When it is time to release changes to production, add changes to CHANGELOG.md under a new release version and commit to dev. The `dev` branch will be merged to the `main` branch (no PR necessary).
4. The development deployment is updated to the latest commit on main. This should be manually tested again.
5. When ready, a release will be created on main by creating a tag. This will trigger the production deployment.
=======
3. When it is time to release changes to production, dev will be merged to main (no PR necessary).
4. The development deployment will be updated to the latest commit on main. This should be manually tested again.
5. When ready, production will be "released" by creating and pushing a tag on main. This will trigger the production deployment.
>>>>>>> 2f47d006
6. The production deployment (https://prod-titiler-xarray.delta-backend.com) should be manually tested.<|MERGE_RESOLUTION|>--- conflicted
+++ resolved
@@ -11,7 +11,6 @@
 ### Pre-release steps
 1. PRs are made to `dev` branch. PRs should include tests and documentation. pytest should succeed before merging.
 2. Once merged, https://dev-titiler-xarray.delta-backend.com will be deployed and should be manually tested.
-<<<<<<< HEAD
    a. If appropriate, changes should be added to the CHANGELOG.md file under "Next release" and committed to dev.
 
 ### Release steps
@@ -19,9 +18,4 @@
 3. When it is time to release changes to production, add changes to CHANGELOG.md under a new release version and commit to dev. The `dev` branch will be merged to the `main` branch (no PR necessary).
 4. The development deployment is updated to the latest commit on main. This should be manually tested again.
 5. When ready, a release will be created on main by creating a tag. This will trigger the production deployment.
-=======
-3. When it is time to release changes to production, dev will be merged to main (no PR necessary).
-4. The development deployment will be updated to the latest commit on main. This should be manually tested again.
-5. When ready, production will be "released" by creating and pushing a tag on main. This will trigger the production deployment.
->>>>>>> 2f47d006
 6. The production deployment (https://prod-titiler-xarray.delta-backend.com) should be manually tested.